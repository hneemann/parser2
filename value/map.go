package value

import (
	"bytes"
	"fmt"
	"github.com/hneemann/parser2/funcGen"
	"github.com/hneemann/parser2/listMap"
)

type MapStorage interface {
	Get(key string) (Value, bool)
	Iter(yield func(key string, v Value) bool) bool
	Size() int
}

type RealMap map[string]Value

func (s RealMap) Get(key string) (Value, bool) {
	v, ok := s[key]
	return v, ok
}

func (s RealMap) Iter(yield func(key string, v Value) bool) bool {
	for k, v := range s {
		if !yield(k, v) {
			return false
		}
	}
	return true
}

func (s RealMap) Size() int {
	return len(s)
}

type Map struct {
	m MapStorage
}

func NewMap(m MapStorage) Map {
	return Map{m: m}
}

func (v Map) Storage() MapStorage {
	return v.m
}

func (v Map) Iter(yield func(key string, v Value) bool) bool {
	return v.m.Iter(yield)
}

func (v Map) ToList() (*List, bool) {
	return nil, false
}

func (v Map) ToInt() (int, bool) {
	return 0, false
}

func (v Map) ToFloat() (float64, bool) {
	return 0, false
}

func (v Map) ToString() (string, error) {
	var b bytes.Buffer
	b.WriteString("{")
	first := true
	var innerErr error
	v.m.Iter(func(key string, v Value) bool {
		if first {
			first = false
		} else {
			b.WriteString(", ")
		}
		b.WriteString(key)
		b.WriteString(":")
		s, err := v.ToString()
		if err != nil {
			innerErr = err
			return false
		}
		b.WriteString(s)
		return true
	})
	if innerErr != nil {
		return "", innerErr
	}
	b.WriteString("}")
	return b.String(), nil
}

func (v Map) ToBool() (bool, bool) {
	return false, false
}

func (v Map) ToClosure() (funcGen.Function[Value], bool) {
	return funcGen.Function[Value]{}, false
}

func (v Map) ToMap() (Map, bool) {
	return v, true
}
func (v Map) Size() int {
	return v.m.Size()
}

func (v Map) Equals(other Map) (bool, error) {
	if v.Size() != other.Size() {
		return false, nil
	}
	equal := true
	var innerErr error
	v.m.Iter(func(key string, v Value) bool {
		if o, ok := other.Get(key); ok {
			b, err := Equal(o, v)
			if err != nil {
				innerErr = err
				return false
			}
			if !b {
				equal = false
				return false
			}
		} else {
			equal = false
			return false
		}
		return true
	})
	return equal, innerErr
}

func (v Map) Accept(st funcGen.Stack[Value]) (Map, error) {
	f, err := ToFunc("accept", st, 1, 2)
	if err != nil {
		return Map{}, err
	}
	newMap := listMap.New[Value](v.m.Size())
	var innerErr error
	v.m.Iter(func(key string, v Value) bool {
		st.Push(String(key))
		st.Push(v)
		var value Value
		value, innerErr = f.Func(st.CreateFrame(2), nil)
		if innerErr != nil {
			return false
		}
		if cond, ok := value.ToBool(); ok {
			if cond {
				newMap = newMap.Append(key, v)
			}
		} else {
			innerErr = fmt.Errorf("function in accept does not return a bool")
			return false
		}
		return true
	})
	if innerErr != nil {
		return Map{}, innerErr
	}
	return Map{m: newMap}, nil
}

func (v Map) Map(st funcGen.Stack[Value]) (Map, error) {
	f, err := ToFunc("map", st, 1, 2)
	if err != nil {
		return Map{}, err
	}
	newMap := listMap.New[Value](v.m.Size())
	var innerErr error
	v.m.Iter(func(key string, v Value) bool {
		st.Push(String(key))
		st.Push(v)
		var value Value
		value, innerErr = f.Func(st.CreateFrame(2), nil)
		if innerErr != nil {
			return false
		}
		newMap = newMap.Append(key, value)
		return true
	})
	if innerErr != nil {
		return Map{}, innerErr
	}
	return Map{m: newMap}, nil
}

func (v Map) Replace(st funcGen.Stack[Value]) (Value, error) {
	f, err := ToFunc("replace", st, 1, 1)
	if err != nil {
		return nil, err
	}
	return f.Eval(st, v)
}

func (v Map) List() *List {
	return NewListFromIterable(func(yield func(Value) bool) error {
		v.m.Iter(func(key string, v Value) bool {
			return yield(NewMap(listMap.New[Value](2).
				Append("key", String(key)).
				Append("value", v)))
		})
		return nil
	})
}

func (v Map) Get(key string) (Value, bool) {
	return v.m.Get(key)
}

func (v Map) IsAvail(stack funcGen.Stack[Value]) (Value, error) {
	for i := 1; i < stack.Size(); i++ {
		if key, ok := stack.Get(i).(String); ok {
			_, ok := v.m.Get(string(key))
			if !ok {
				return Bool(false), nil
			}
		} else {
			return nil, fmt.Errorf("isAvail requires a string as argument")
		}
	}
	return Bool(true), nil
}

func (v Map) ContainsKey(key String) Value {
	_, ok := v.m.Get(string(key))
	return Bool(ok)
}

func (v Map) GetM(stack funcGen.Stack[Value]) (Value, error) {
	if key, ok := stack.Get(1).(String); ok {
		if v, ok := v.m.Get(string(key)); ok {
			return v, nil
		} else {
			return nil, fmt.Errorf("key %v not found in map", key)
		}
	}
	return nil, fmt.Errorf("get requires a string as argument")
}

type mergeMap struct {
	a, b MapStorage
}

func (m mergeMap) Get(key string) (Value, bool) {
	if v, ok := m.a.Get(key); ok {
		return v, true
	} else {
		return m.b.Get(key)
	}
}

func (m mergeMap) Iter(yield func(key string, v Value) bool) bool {
	if m.a.Iter(yield) {
		return m.b.Iter(yield)
	} else {
		return false
	}
}

func (m mergeMap) Size() int {
	return m.a.Size() + m.b.Size()
}

func MergeMaps(a, b Map) Map {
	b.Iter(func(key string, v Value) bool {
		if _, ok := a.m.Get(key); ok {
			panic(fmt.Errorf("key %v already present in first map", key))
		}
		return true
	})
	return Map{mergeMap{a.m, b.m}}
}

type appendMap struct {
	key    string
	value  Value
	parent MapStorage
}

func (a appendMap) Get(key string) (Value, bool) {
	if key == a.key {
		return a.value, true
	} else {
		return a.parent.Get(key)
	}
}

func (a appendMap) Iter(yield func(key string, v Value) bool) bool {
	if !yield(a.key, a.value) {
		return false
	} else {
		return a.parent.Iter(yield)
	}
}

func (a appendMap) Size() int {
	return a.parent.Size() + 1
}

<<<<<<< HEAD
func (v Map) AppendM(stack funcGen.Stack[Value]) Map {
	if key, ok := stack.Get(1).(String); ok {
		return v.Append(string(key), stack.Get(2))
	}
	panic("append requires a string as argument")
}

func (v Map) Append(key string, value Value) Map {
	if _, found := v.m.Get(string(key)); found {
		panic(fmt.Errorf("key %v already present in map", key))
	}
	return Map{appendMap{key: string(key), value: value, parent: v.m}}
=======
func (v Map) PutM(stack funcGen.Stack[Value]) (Map, error) {
	if key, ok := stack.Get(1).(String); ok {
		val := stack.Get(2)
		return Map{AppendMap{key: string(key), value: val, parent: v.m}}, nil
	}
	return Map{}, fmt.Errorf("get requires a string as argument")
>>>>>>> 73f66402
}

var MapMethods = MethodMap{
	"accept": MethodAtType(1, func(m Map, stack funcGen.Stack[Value]) (Value, error) { return m.Accept(stack) }).
		SetMethodDescription("func(key, value) bool",
			"Accept takes a function as argument and returns a new map with all entries for which the function returns true."),
	"map": MethodAtType(1, func(m Map, stack funcGen.Stack[Value]) (Value, error) { return m.Map(stack) }).
		SetMethodDescription("func(key, value) value",
			"Map takes a function as argument and returns a new map with the same keys and all values replaced by the function."),
	"replace": MethodAtType(1, func(m Map, stack funcGen.Stack[Value]) (Value, error) { return m.Replace(stack) }).
		SetMethodDescription("func(map) value",
			"Replace takes a function as argument and returns the result of the function. "+
				"The function is called with the map as argument."),
	"list": MethodAtType(0, func(m Map, stack funcGen.Stack[Value]) (Value, error) { return m.List(), nil }).
		SetMethodDescription("Returns a list of maps with the key and value of each entry in the map."),
	"size": MethodAtType(0, func(m Map, stack funcGen.Stack[Value]) (Value, error) { return Int(m.Size()), nil }).
		SetMethodDescription("Returns the number of entries in the map."),
	"string": MethodAtType(0, func(m Map, stack funcGen.Stack[Value]) (Value, error) {
		s, err := m.ToString()
		return String(s), err
	}).
		SetMethodDescription("Returns a string representation of the map."),
	"isAvail": MethodAtType(-1, func(m Map, stack funcGen.Stack[Value]) (Value, error) { return m.IsAvail(stack) }).
		SetMethodDescription("key", "Returns true if the key is available in the map."),
	"get": MethodAtType(1, func(m Map, stack funcGen.Stack[Value]) (Value, error) { return m.GetM(stack) }).
		SetMethodDescription("key", "Returns the value for the given key."),
<<<<<<< HEAD
	"append": MethodAtType(2, func(m Map, stack funcGen.Stack[Value]) Value { return m.AppendM(stack) }).
=======
	"put": MethodAtType(2, func(m Map, stack funcGen.Stack[Value]) (Value, error) { return m.PutM(stack) }).
>>>>>>> 73f66402
		SetMethodDescription("key", "value",
			"Returns a new map with the given key and value added. The original map is not changed."),
}

func (v Map) GetMethod(name string) (funcGen.Function[Value], error) {
	return MapMethods.Get(name)
}<|MERGE_RESOLUTION|>--- conflicted
+++ resolved
@@ -238,47 +238,13 @@
 	return nil, fmt.Errorf("get requires a string as argument")
 }
 
-type mergeMap struct {
-	a, b MapStorage
-}
-
-func (m mergeMap) Get(key string) (Value, bool) {
-	if v, ok := m.a.Get(key); ok {
-		return v, true
-	} else {
-		return m.b.Get(key)
-	}
-}
-
-func (m mergeMap) Iter(yield func(key string, v Value) bool) bool {
-	if m.a.Iter(yield) {
-		return m.b.Iter(yield)
-	} else {
-		return false
-	}
-}
-
-func (m mergeMap) Size() int {
-	return m.a.Size() + m.b.Size()
-}
-
-func MergeMaps(a, b Map) Map {
-	b.Iter(func(key string, v Value) bool {
-		if _, ok := a.m.Get(key); ok {
-			panic(fmt.Errorf("key %v already present in first map", key))
-		}
-		return true
-	})
-	return Map{mergeMap{a.m, b.m}}
-}
-
-type appendMap struct {
+type AppendMap struct {
 	key    string
 	value  Value
 	parent MapStorage
 }
 
-func (a appendMap) Get(key string) (Value, bool) {
+func (a AppendMap) Get(key string) (Value, bool) {
 	if key == a.key {
 		return a.value, true
 	} else {
@@ -286,7 +252,7 @@
 	}
 }
 
-func (a appendMap) Iter(yield func(key string, v Value) bool) bool {
+func (a AppendMap) Iter(yield func(key string, v Value) bool) bool {
 	if !yield(a.key, a.value) {
 		return false
 	} else {
@@ -294,31 +260,16 @@
 	}
 }
 
-func (a appendMap) Size() int {
+func (a AppendMap) Size() int {
 	return a.parent.Size() + 1
 }
 
-<<<<<<< HEAD
-func (v Map) AppendM(stack funcGen.Stack[Value]) Map {
-	if key, ok := stack.Get(1).(String); ok {
-		return v.Append(string(key), stack.Get(2))
-	}
-	panic("append requires a string as argument")
-}
-
-func (v Map) Append(key string, value Value) Map {
-	if _, found := v.m.Get(string(key)); found {
-		panic(fmt.Errorf("key %v already present in map", key))
-	}
-	return Map{appendMap{key: string(key), value: value, parent: v.m}}
-=======
 func (v Map) PutM(stack funcGen.Stack[Value]) (Map, error) {
 	if key, ok := stack.Get(1).(String); ok {
 		val := stack.Get(2)
 		return Map{AppendMap{key: string(key), value: val, parent: v.m}}, nil
 	}
 	return Map{}, fmt.Errorf("get requires a string as argument")
->>>>>>> 73f66402
 }
 
 var MapMethods = MethodMap{
@@ -345,11 +296,7 @@
 		SetMethodDescription("key", "Returns true if the key is available in the map."),
 	"get": MethodAtType(1, func(m Map, stack funcGen.Stack[Value]) (Value, error) { return m.GetM(stack) }).
 		SetMethodDescription("key", "Returns the value for the given key."),
-<<<<<<< HEAD
-	"append": MethodAtType(2, func(m Map, stack funcGen.Stack[Value]) Value { return m.AppendM(stack) }).
-=======
 	"put": MethodAtType(2, func(m Map, stack funcGen.Stack[Value]) (Value, error) { return m.PutM(stack) }).
->>>>>>> 73f66402
 		SetMethodDescription("key", "value",
 			"Returns a new map with the given key and value added. The original map is not changed."),
 }
